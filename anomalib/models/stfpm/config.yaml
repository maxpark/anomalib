dataset:
  name: mvtec #options: [mvtec, btech, folder]
  format: mvtec
  path: ./datasets/MVTec
  category: bottle
  task: segmentation
  image_size: 256
  train_batch_size: 32
  test_batch_size: 32
  inference_batch_size: 32
  num_workers: 36
  transform_config:
    train: null
    val: null
  create_validation_set: false
  tiling:
    apply: false
    tile_size: null
    stride: null
    remove_border_count: 0
    use_random_tiling: False
    random_tile_count: 16

model:
  name: stfpm
  backbone: resnet18
  layers:
    - layer1
    - layer2
    - layer3
  lr: 0.4
  momentum: 0.9
  weight_decay: 0.0001
  early_stopping:
    patience: 3
    metric: pixel_AUROC
    mode: max
  normalization_method: min_max # options: [null, min_max, cdf]

metrics:
  image:
    - F1Score
    - AUROC
  pixel:
    - F1Score
    - AUROC
  threshold:
    image_default: 0
    pixel_default: 0
    adaptive: true

visualization:
  show_images: False # show images on the screen
  save_images: True # save images to the file system
  log_images: True # log images to the available loggers (if any)
  image_save_path: null # path to which images will be saved

project:
  seed: 0
  path: ./results
<<<<<<< HEAD
  logger: false # options: [tensorboard, wandb, csv] or combinations.
=======

logging:
  log_images_to: ["local"] # options: [wandb, tensorboard, local]. Make sure you also set logger with using wandb or tensorboard.
  logger: [] # options: [tensorboard, wandb, csv] or combinations.
  log_graph: false # Logs the model graph to respective logger.
>>>>>>> 55a20547

optimization:
  openvino:
    apply: false

# PL Trainer Args. Don't add extra parameter here.
trainer:
  accelerator: auto # <"cpu", "gpu", "tpu", "ipu", "hpu", "auto">
  accumulate_grad_batches: 1
  amp_backend: native
  auto_lr_find: false
  auto_scale_batch_size: false
  auto_select_gpus: false
  benchmark: false
  check_val_every_n_epoch: 1
  default_root_dir: null
  detect_anomaly: false
  deterministic: false
  devices: 1
  enable_checkpointing: true
  enable_model_summary: true
  enable_progress_bar: true
  fast_dev_run: false
  gpus: null # Set automatically
  gradient_clip_val: 0
  ipus: null
  limit_predict_batches: 1.0
  limit_test_batches: 1.0
  limit_train_batches: 1.0
  limit_val_batches: 1.0
  log_every_n_steps: 50
  log_gpu_memory: null
  max_epochs: 100
  max_steps: -1
  max_time: null
  min_epochs: null
  min_steps: null
  move_metrics_to_cpu: false
  multiple_trainloader_mode: max_size_cycle
  num_nodes: 1
  num_processes: null
  num_sanity_val_steps: 0
  overfit_batches: 0.0
  plugins: null
  precision: 32
  profiler: null
  reload_dataloaders_every_n_epochs: 0
  replace_sampler_ddp: true
  strategy: null
  sync_batchnorm: false
  tpu_cores: null
  track_grad_norm: -1
  val_check_interval: 1.0<|MERGE_RESOLUTION|>--- conflicted
+++ resolved
@@ -58,15 +58,10 @@
 project:
   seed: 0
   path: ./results
-<<<<<<< HEAD
-  logger: false # options: [tensorboard, wandb, csv] or combinations.
-=======
 
 logging:
-  log_images_to: ["local"] # options: [wandb, tensorboard, local]. Make sure you also set logger with using wandb or tensorboard.
   logger: [] # options: [tensorboard, wandb, csv] or combinations.
   log_graph: false # Logs the model graph to respective logger.
->>>>>>> 55a20547
 
 optimization:
   openvino:

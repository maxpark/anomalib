--- conflicted
+++ resolved
@@ -69,11 +69,7 @@
             raise ValueError(f"Normalization method not recognized: {config.model.normalization_method}")
 
     if not config.project.log_images_to == []:
-<<<<<<< HEAD
-        callbacks.append(VisualizerCallback(loggers=config.project.log_images_to))
-=======
         callbacks.append(VisualizerCallback(inputs_are_normalized=not config.model.normalization_method == "none"))
->>>>>>> 2bae059c
 
     if "optimization" in config.keys():
         if config.optimization.nncf.apply:
